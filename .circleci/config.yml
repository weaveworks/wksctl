--- conflicted
+++ resolved
@@ -250,7 +250,6 @@
             sudo mv kubectl /usr/local/bin
 
       - run:
-<<<<<<< HEAD
           name: Ubuntu integration tests
           command: |
             if [ -n "$SECRET_KEY" ]; then
@@ -258,18 +257,6 @@
               $SRCDIR/test/integration/bin/test.sh
               $SRCDIR/test/integration/bin/down.sh
             fi
-=======
-          name: Create VMs
-          command: $SRCDIR/test/integration/bin/up.sh
-
-      - run:
-          name: Run integration tests
-          command: $SRCDIR/test/integration/bin/test.sh
-
-      - run:
-          name: Destroy VMs
-          command: $SRCDIR/test/integration/bin/down.sh
-          when: always
       - run: "true"
   integration-tests-gcp-rhel:
     docker:
@@ -310,5 +297,4 @@
           name: Destroy VMs
           command: $SRCDIR/test/integration/bin/down.sh
           when: always
->>>>>>> 064057da
       - run: "true"