--- conflicted
+++ resolved
@@ -143,13 +143,9 @@
 
 	NODE_OS1="centos"
 	NODE_OS2="ubuntu"
-<<<<<<< HEAD
-	NODE_OS_CHOICE=$${NODE_OS_CHOICE:-"$$(echo $$NODE_OS1 $$NODE_OS2 | tr ' ' '\n' | shuf | head -1)"}
-	WKP_DEBUG=true IMAGE_TAG=$(IMAGE_TAG) NODE_OS="$${NODE_OS_CHOICE}" go test -v -timeout 40m ./test/integration/container/...
-=======
+
 	NODE_OS=$${NODE_OS:-"$$(echo $$NODE_OS1 $$NODE_OS2 | tr ' ' '\n' | shuf | head -1)"}
-	IMAGE_TAG=$(IMAGE_TAG) NODE_OS="$${NODE_OS}" go test -v -timeout 60m ./test/integration/container/...
->>>>>>> 3393f40c
+	WKP_DEBUG=true IMAGE_TAG=$(IMAGE_TAG) NODE_OS="$${NODE_OS}" go test -v -timeout 60m ./test/integration/container/...
 
 FORCE:
 
